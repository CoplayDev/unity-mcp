--- conflicted
+++ resolved
@@ -32,11 +32,8 @@
         private string _originalGitOverride;
         private bool _hadHttpTransport;
         private bool _originalHttpTransport;
-<<<<<<< HEAD
         private bool _hadDevForceRefresh;
         private bool _originalDevForceRefresh;
-=======
->>>>>>> 28f60b42
         private IPlatformService _originalPlatformService;
 
         [OneTimeSetUp]
@@ -46,11 +43,8 @@
             _originalGitOverride = EditorPrefs.GetString(EditorPrefKeys.GitUrlOverride, string.Empty);
             _hadHttpTransport = EditorPrefs.HasKey(EditorPrefKeys.UseHttpTransport);
             _originalHttpTransport = EditorPrefs.GetBool(EditorPrefKeys.UseHttpTransport, true);
-<<<<<<< HEAD
             _hadDevForceRefresh = EditorPrefs.HasKey(EditorPrefKeys.DevModeForceServerRefresh);
             _originalDevForceRefresh = EditorPrefs.GetBool(EditorPrefKeys.DevModeForceServerRefresh, false);
-=======
->>>>>>> 28f60b42
             _originalPlatformService = MCPServiceLocator.Platform;
         }
 
@@ -79,6 +73,10 @@
             {
                 MCPServiceLocator.Register<IPlatformService>(_originalPlatformService);
             }
+            else
+            {
+                MCPServiceLocator.Register<IPlatformService>(new PlatformService());
+            }
         }
 
         [OneTimeTearDown]
