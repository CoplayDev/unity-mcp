--- conflicted
+++ resolved
@@ -115,23 +115,12 @@
     position = _coerce_vec(position, default=position)
     rotation = _coerce_vec(rotation, default=rotation)
     scale = _coerce_vec(scale, default=scale)
-<<<<<<< HEAD
     save_as_prefab = coerce_bool(save_as_prefab)
     set_active = coerce_bool(set_active)
     find_all = coerce_bool(find_all)
     search_in_children = coerce_bool(search_in_children)
     search_inactive = coerce_bool(search_inactive)
     includeNonPublicSerialized = coerce_bool(includeNonPublicSerialized)
-=======
-    offset = _coerce_vec(offset, default=offset)
-    save_as_prefab = _coerce_bool(save_as_prefab)
-    set_active = _coerce_bool(set_active)
-    find_all = _coerce_bool(find_all)
-    search_in_children = _coerce_bool(search_in_children)
-    search_inactive = _coerce_bool(search_inactive)
-    includeNonPublicSerialized = _coerce_bool(includeNonPublicSerialized)
-    world_space = _coerce_bool(world_space, default=True)
->>>>>>> a69ce19a
 
     # Coerce 'component_properties' from JSON string to dict for client compatibility
     if isinstance(component_properties, str):
