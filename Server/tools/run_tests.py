--- conflicted
+++ resolved
@@ -44,21 +44,12 @@
 )
 async def run_tests(
     ctx: Context,
-<<<<<<< HEAD
     mode: Annotated[Literal["EditMode", "PlayMode"], Field(
         description="Unity test mode to run")] = "EditMode",
-    timeout_seconds: Annotated[str, Field(
+    timeout_seconds: Annotated[int | str, Field(
         description="Optional timeout in seconds for the Unity test run (string, e.g. '30')")] | None = None,
 ) -> RunTestsResponse:
-    await ctx.info(f"Processing run_tests: mode={mode}")
-=======
-    mode: Annotated[Literal["edit", "play"], "Unity test mode to run"] = "edit",
-    timeout_seconds: Annotated[int | str | None, "Optional timeout in seconds for the Unity test run (string, e.g. '30')"] = None,
-) -> dict[str, Any]:
-    # Get active instance from session state
-    # Removed session_state import
     unity_instance = get_unity_instance_from_context(ctx)
->>>>>>> f6675825
 
     # Coerce timeout defensively (string/float -> int)
     def _coerce_int(value, default=None):
