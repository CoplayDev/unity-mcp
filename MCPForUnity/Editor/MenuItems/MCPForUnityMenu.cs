using MCPForUnity.Editor.Setup;
using MCPForUnity.Editor.Windows;
using UnityEditor;
using UnityEngine;

namespace MCPForUnity.Editor.MenuItems
{
    public static class MCPForUnityMenu
    {
        [MenuItem("Window/MCP For Unity/Setup Window", priority = 1)]
        public static void ShowSetupWindow()
        {
            SetupWindowService.ShowSetupWindow();
        }

        [MenuItem("Window/MCP For Unity/Toggle MCP Window %#m", priority = 2)]
        public static void ToggleMCPWindow()
        {
            if (MCPForUnityEditorWindow.HasAnyOpenWindow())
            {
<<<<<<< HEAD
                var window = EditorWindow.GetWindow<MCPForUnityEditorWindow>();
                if (window != null)
                {
                    window.Close();
                }
=======
                MCPForUnityEditorWindow.CloseAllOpenWindows();
>>>>>>> 84f7b855
            }
            else
            {
                MCPForUnityEditorWindow.ShowWindow();
            }
        }
    }
}<|MERGE_RESOLUTION|>--- conflicted
+++ resolved
@@ -18,15 +18,7 @@
         {
             if (MCPForUnityEditorWindow.HasAnyOpenWindow())
             {
-<<<<<<< HEAD
-                var window = EditorWindow.GetWindow<MCPForUnityEditorWindow>();
-                if (window != null)
-                {
-                    window.Close();
-                }
-=======
                 MCPForUnityEditorWindow.CloseAllOpenWindows();
->>>>>>> 84f7b855
             }
             else
             {
