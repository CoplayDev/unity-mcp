from mcp.server.fastmcp import FastMCP, Context, Image
import logging
from logging.handlers import RotatingFileHandler
import os
from dataclasses import dataclass
from contextlib import asynccontextmanager
from typing import AsyncIterator, Dict, Any, List
from config import config
from tools import register_all_tools
from unity_connection import get_unity_connection, UnityConnection
import time

# Configure logging using settings from config
logging.basicConfig(
    level=getattr(logging, config.log_level),
    format=config.log_format,
    stream=None,  # None -> defaults to sys.stderr; avoid stdout used by MCP stdio
    force=True    # Ensure our handler replaces any prior stdout handlers
)
logger = logging.getLogger("mcp-for-unity-server")

# Also write logs to a rotating file so logs are available when launched via stdio
try:
    import os as _os
    _log_dir = _os.path.join(_os.path.expanduser("~/Library/Application Support/UnityMCP"), "Logs")
    _os.makedirs(_log_dir, exist_ok=True)
    _file_path = _os.path.join(_log_dir, "unity_mcp_server.log")
    _fh = RotatingFileHandler(_file_path, maxBytes=512*1024, backupCount=2, encoding="utf-8")
    _fh.setFormatter(logging.Formatter(config.log_format))
    _fh.setLevel(getattr(logging, config.log_level))
    logger.addHandler(_fh)
    # Also route telemetry logger to the same rotating file and normal level
    try:
        tlog = logging.getLogger("unity-mcp-telemetry")
        tlog.setLevel(getattr(logging, config.log_level))
        tlog.addHandler(_fh)
    except Exception:
        # Never let logging setup break startup
        pass
except Exception:
    # Never let logging setup break startup
    pass
# Quieten noisy third-party loggers to avoid clutter during stdio handshake
for noisy in ("httpx", "urllib3"):
    try:
        logging.getLogger(noisy).setLevel(max(logging.WARNING, getattr(logging, config.log_level)))
    except Exception:
        pass

# Import telemetry only after logging is configured to ensure its logs use stderr and proper levels
# Ensure a slightly higher telemetry timeout unless explicitly overridden by env
try:


    # Ensure generous timeout unless explicitly overridden by env
    if not os.environ.get("UNITY_MCP_TELEMETRY_TIMEOUT"):
        os.environ["UNITY_MCP_TELEMETRY_TIMEOUT"] = "5.0"
except Exception:
    pass
from telemetry import record_telemetry, record_milestone, RecordType, MilestoneType

# Global connection state
_unity_connection: UnityConnection = None


@asynccontextmanager
async def server_lifespan(server: FastMCP) -> AsyncIterator[Dict[str, Any]]:
    """Handle server startup and shutdown."""
    global _unity_connection
    logger.info("MCP for Unity Server starting up")
    
    # Record server startup telemetry
    start_time = time.time()
    start_clk = time.perf_counter()
    try:
        from pathlib import Path
        ver_path = Path(__file__).parent / "server-version.txt"
        server_version = ver_path.read_text(encoding="utf-8").strip()
    except Exception:
        server_version = "unknown"
    # Defer initial telemetry by 1s to avoid stdio handshake interference
    import threading
    def _emit_startup():
        try:
            record_telemetry(RecordType.STARTUP, {
                "server_version": server_version,
                "startup_time": start_time,
            })
            record_milestone(MilestoneType.FIRST_STARTUP)
        except Exception:
            logger.debug("Deferred startup telemetry failed", exc_info=True)
    threading.Timer(1.0, _emit_startup).start()
    
    try:
        skip_connect = os.environ.get("UNITY_MCP_SKIP_STARTUP_CONNECT", "").lower() in ("1", "true", "yes", "on")
        if skip_connect:
            logger.info("Skipping Unity connection on startup (UNITY_MCP_SKIP_STARTUP_CONNECT=1)")
        else:
            _unity_connection = get_unity_connection()
            logger.info("Connected to Unity on startup")
            
            # Record successful Unity connection (deferred)
            import threading as _t
            _t.Timer(1.0, lambda: record_telemetry(
                RecordType.UNITY_CONNECTION,
                {
                    "status": "connected",
                    "connection_time_ms": (time.perf_counter() - start_clk) * 1000,
                }
            )).start()
            
    except ConnectionError as e:
        logger.warning("Could not connect to Unity on startup: %s", e)
        _unity_connection = None
        
        # Record connection failure (deferred)
        import threading as _t
        _err_msg = str(e)[:200]
        _t.Timer(1.0, lambda: record_telemetry(
            RecordType.UNITY_CONNECTION,
            {
                "status": "failed",
                "error": _err_msg,
                "connection_time_ms": (time.perf_counter() - start_clk) * 1000,
            }
        )).start()
    except Exception as e:
        logger.warning("Unexpected error connecting to Unity on startup: %s", e)
        _unity_connection = None
        import threading as _t
        _err_msg = str(e)[:200]
        _t.Timer(1.0, lambda: record_telemetry(
            RecordType.UNITY_CONNECTION,
            {
                "status": "failed",
                "error": _err_msg,
                "connection_time_ms": (time.perf_counter() - start_clk) * 1000,
            }
        )).start()
        
    try:
        # Yield the connection object so it can be attached to the context
        # The key 'bridge' matches how tools like read_console expect to access it (ctx.bridge)
        yield {"bridge": _unity_connection}
    finally:
        if _unity_connection:
            _unity_connection.disconnect()
            _unity_connection = None
        logger.info("MCP for Unity Server shut down")

# Initialize MCP server
mcp = FastMCP(
    "mcp-for-unity-server",
    description="Unity Editor integration via Model Context Protocol",
    lifespan=server_lifespan
)

# Register all tools
register_all_tools(mcp)

# Asset Creation Strategy


@mcp.prompt()
def asset_creation_strategy() -> str:
    """Guide for discovering and using MCP for Unity tools effectively."""
    return (
        "Available MCP for Unity Server Tools:\n\n"
        "- `manage_editor`: Controls editor state and queries info.\n"
<<<<<<< HEAD
        "- `manage_menu_item`: Executes and lists Unity Editor menu items.\n"
=======
        "- `execute_menu_item`: Executes Unity Editor menu items by path.\n"
>>>>>>> 2a992117
        "- `read_console`: Reads or clears Unity console messages, with filtering options.\n"
        "- `manage_scene`: Manages scenes.\n"
        "- `manage_gameobject`: Manages GameObjects in the scene.\n"
        "- `manage_script`: Manages C# script files.\n"
        "- `manage_asset`: Manages prefabs and assets.\n"
        "- `manage_shader`: Manages shaders.\n\n"
        "Tips:\n"
        "- Create prefabs for reusable GameObjects.\n"
        "- Always include a camera and main light in your scenes.\n"
<<<<<<< HEAD
        "- Unless specified otherwise, paths are relative to the project's `Assets/` folder.\n"
        "- After creating or modifying scripts with `manage_script`, allow Unity to recompile; use `read_console` to check for compile errors.\n"
        "- Use `manage_menu_item` for interacting with Unity systems and third party tools like a user would.\n"
        "- List menu items before using them if you are unsure of the menu path.\n"
        "- If a menu item seems missing, refresh the cache: use manage_menu_item with action='list' and refresh=true, or action='refresh'. Avoid refreshing every time; prefer refresh only when the menu set likely changed.\n"
=======
>>>>>>> 2a992117
    )


# Run the server
if __name__ == "__main__":
    mcp.run(transport='stdio')<|MERGE_RESOLUTION|>--- conflicted
+++ resolved
@@ -167,11 +167,7 @@
     return (
         "Available MCP for Unity Server Tools:\n\n"
         "- `manage_editor`: Controls editor state and queries info.\n"
-<<<<<<< HEAD
         "- `manage_menu_item`: Executes and lists Unity Editor menu items.\n"
-=======
-        "- `execute_menu_item`: Executes Unity Editor menu items by path.\n"
->>>>>>> 2a992117
         "- `read_console`: Reads or clears Unity console messages, with filtering options.\n"
         "- `manage_scene`: Manages scenes.\n"
         "- `manage_gameobject`: Manages GameObjects in the scene.\n"
@@ -181,14 +177,11 @@
         "Tips:\n"
         "- Create prefabs for reusable GameObjects.\n"
         "- Always include a camera and main light in your scenes.\n"
-<<<<<<< HEAD
         "- Unless specified otherwise, paths are relative to the project's `Assets/` folder.\n"
         "- After creating or modifying scripts with `manage_script`, allow Unity to recompile; use `read_console` to check for compile errors.\n"
         "- Use `manage_menu_item` for interacting with Unity systems and third party tools like a user would.\n"
         "- List menu items before using them if you are unsure of the menu path.\n"
         "- If a menu item seems missing, refresh the cache: use manage_menu_item with action='list' and refresh=true, or action='refresh'. Avoid refreshing every time; prefer refresh only when the menu set likely changed.\n"
-=======
->>>>>>> 2a992117
     )
 
 
