import logging
from .manage_script_edits import register_manage_script_edits_tools
from .manage_script import register_manage_script_tools
from .manage_scene import register_manage_scene_tools
from .manage_editor import register_manage_editor_tools
from .manage_gameobject import register_manage_gameobject_tools
from .manage_asset import register_manage_asset_tools
from .manage_shader import register_manage_shader_tools
from .read_console import register_read_console_tools
<<<<<<< HEAD
from .manage_menu_item import register_manage_menu_item_tools
=======
from .execute_menu_item import register_execute_menu_item_tools
from .resource_tools import register_resource_tools

logger = logging.getLogger("mcp-for-unity-server")
>>>>>>> b7411e2c

def register_all_tools(mcp):
    """Register all refactored tools with the MCP server."""
    # Prefer the surgical edits tool so LLMs discover it first
    logger.info("Registering MCP for Unity Server refactored tools...")
    register_manage_script_edits_tools(mcp)
    register_manage_script_tools(mcp)
    register_manage_scene_tools(mcp)
    register_manage_editor_tools(mcp)
    register_manage_gameobject_tools(mcp)
    register_manage_asset_tools(mcp)
    register_manage_shader_tools(mcp)
    register_read_console_tools(mcp)
<<<<<<< HEAD
    register_manage_menu_item_tools(mcp)
    print("MCP for Unity Server tool registration complete.")
=======
    register_execute_menu_item_tools(mcp)
    # Expose resource wrappers as normal tools so IDEs without resources primitive can use them
    register_resource_tools(mcp)
    logger.info("MCP for Unity Server tool registration complete.")
>>>>>>> b7411e2c
<|MERGE_RESOLUTION|>--- conflicted
+++ resolved
@@ -7,14 +7,10 @@
 from .manage_asset import register_manage_asset_tools
 from .manage_shader import register_manage_shader_tools
 from .read_console import register_read_console_tools
-<<<<<<< HEAD
 from .manage_menu_item import register_manage_menu_item_tools
-=======
-from .execute_menu_item import register_execute_menu_item_tools
 from .resource_tools import register_resource_tools
 
 logger = logging.getLogger("mcp-for-unity-server")
->>>>>>> b7411e2c
 
 def register_all_tools(mcp):
     """Register all refactored tools with the MCP server."""
@@ -28,12 +24,6 @@
     register_manage_asset_tools(mcp)
     register_manage_shader_tools(mcp)
     register_read_console_tools(mcp)
-<<<<<<< HEAD
     register_manage_menu_item_tools(mcp)
-    print("MCP for Unity Server tool registration complete.")
-=======
-    register_execute_menu_item_tools(mcp)
-    # Expose resource wrappers as normal tools so IDEs without resources primitive can use them
     register_resource_tools(mcp)
-    logger.info("MCP for Unity Server tool registration complete.")
->>>>>>> b7411e2c
+    logger.info("MCP for Unity Server tool registration complete.")