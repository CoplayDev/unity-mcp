--- conflicted
+++ resolved
@@ -1041,7 +1041,6 @@
                 // Use JObject for parameters as the new handlers likely expect this
                 JObject paramsObject = command.@params ?? new JObject();
 
-<<<<<<< HEAD
                 // Route command based on the new tool structure from the refactor plan
                 object result = command.type switch
                 {
@@ -1062,9 +1061,6 @@
                         $"Unknown or unsupported command type: {command.type}"
                     ),
                 };
-=======
-                object result = CommandRegistry.GetHandler(command.type)(paramsObject);
->>>>>>> 549ac1eb
 
                 // Standard success response format
                 var response = new { status = "success", result };
