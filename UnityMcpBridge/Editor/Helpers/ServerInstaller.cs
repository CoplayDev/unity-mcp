--- conflicted
+++ resolved
@@ -10,16 +10,7 @@
     {
         private const string RootFolder = "UnityMCP";
         private const string ServerFolder = "UnityMcpServer";
-<<<<<<< HEAD
-=======
-        private const string BranchName = "main";
-        private const string GitUrl = "https://github.com/CoplayDev/unity-mcp.git";
-        private const string PyprojectUrl =
-            "https://raw.githubusercontent.com/CoplayDev/unity-mcp/refs/heads/"
-            + BranchName
-            + "/UnityMcpServer/src/pyproject.toml";
-
->>>>>>> 22ca5a79
+
         /// <summary>
         /// Ensures the unity-mcp-server is installed locally by copying from the embedded package source.
         /// No network calls or Git operations are performed.
@@ -145,45 +136,58 @@
             catch { /* ignore */ }
 
             // 2) Installed package: resolve via Package Manager
-            try
-            {
-                var list = UnityEditor.PackageManager.Client.List();
-                while (!list.IsCompleted) { }
-                if (list.Status == UnityEditor.PackageManager.StatusCode.Success)
-                {
-                    foreach (var pkg in list.Result)
-                    {
-                        if (pkg.name == "com.justinpbarnett.unity-mcp")
-                        {
-                            string packagePath = pkg.resolvedPath; // e.g., Library/PackageCache/... or local path
-
-                            // Preferred: UnityMcpServer~ embedded alongside Editor/Runtime within the package (ignored by Unity import)
-                            string embeddedTilde = Path.Combine(packagePath, "UnityMcpServer~", "src");
-                            if (Directory.Exists(embeddedTilde) && File.Exists(Path.Combine(embeddedTilde, "server.py")))
-                            {
-                                srcPath = embeddedTilde;
-                                return true;
-                            }
-
-                            // Fallback: legacy non-tilde folder name inside the package
-                            string embedded = Path.Combine(packagePath, "UnityMcpServer", "src");
-                            if (Directory.Exists(embedded) && File.Exists(Path.Combine(embedded, "server.py")))
-                            {
-                                srcPath = embedded;
-                                return true;
-                            }
-
-                            // Legacy: sibling of the package folder (dev-linked). Only valid when present on disk.
-                            string sibling = Path.Combine(Path.GetDirectoryName(packagePath) ?? string.Empty, "UnityMcpServer", "src");
-                            if (Directory.Exists(sibling) && File.Exists(Path.Combine(sibling, "server.py")))
-                            {
-                                srcPath = sibling;
-                                return true;
-                            }
-                        }
-                    }
-                }
-            }
+            // 2) Installed package: resolve via Package Manager (support new + legacy IDs, warn on legacy)
+try
+{
+    var list = UnityEditor.PackageManager.Client.List();
+    while (!list.IsCompleted) { }
+    if (list.Status == UnityEditor.PackageManager.StatusCode.Success)
+    {
+        const string CurrentId = "com.coplaydev.unity-mcp";
+        const string LegacyId  = "com.justinpbarnett.unity-mcp";
+
+        foreach (var pkg in list.Result)
+        {
+            if (pkg.name == CurrentId || pkg.name == LegacyId)
+            {
+                if (pkg.name == LegacyId)
+                {
+                    Debug.LogWarning(
+                        "UnityMCP: Detected legacy package id 'com.justinpbarnett.unity-mcp'. " +
+                        "Please update Packages/manifest.json to 'com.coplaydev.unity-mcp' to avoid future breakage."
+                    );
+                }
+
+                string packagePath = pkg.resolvedPath; // e.g., Library/PackageCache/... or local path
+
+                // Preferred: tilde folder embedded alongside Editor/Runtime within the package
+                string embeddedTilde = Path.Combine(packagePath, "UnityMcpServer~", "src");
+                if (Directory.Exists(embeddedTilde) && File.Exists(Path.Combine(embeddedTilde, "server.py")))
+                {
+                    srcPath = embeddedTilde;
+                    return true;
+                }
+
+                // Fallback: legacy non-tilde folder name inside the package
+                string embedded = Path.Combine(packagePath, "UnityMcpServer", "src");
+                if (Directory.Exists(embedded) && File.Exists(Path.Combine(embedded, "server.py")))
+                {
+                    srcPath = embedded;
+                    return true;
+                }
+
+                // Legacy: sibling of the package folder (dev-linked). Only valid when present on disk.
+                string sibling = Path.Combine(Path.GetDirectoryName(packagePath) ?? string.Empty, "UnityMcpServer", "src");
+                if (Directory.Exists(sibling) && File.Exists(Path.Combine(sibling, "server.py")))
+                {
+                    srcPath = sibling;
+                    return true;
+                }
+            }
+        }
+    }
+}
+
             catch { /* ignore */ }
 
             // 3) Fallback to previous common install locations
