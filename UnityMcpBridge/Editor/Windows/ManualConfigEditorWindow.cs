--- conflicted
+++ resolved
@@ -119,11 +119,9 @@
                 else if (RuntimeInformation.IsOSPlatform(OSPlatform.OSX))
                 {
                     displayPath = string.IsNullOrEmpty(mcpClient.macConfigPath)
-<<<<<<< HEAD
+
                         ? configPath
-=======
-                        ? mcpClient.linuxConfigPath
->>>>>>> 22e8016a
+
                         : mcpClient.macConfigPath;
                 }
                 else if (RuntimeInformation.IsOSPlatform(OSPlatform.Linux))
