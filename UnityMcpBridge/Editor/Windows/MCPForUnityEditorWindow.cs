--- conflicted
+++ resolved
@@ -1214,7 +1214,6 @@
 
 			string mergedJson = JsonConvert.SerializeObject(existingRoot, jsonSettings);
 			
-<<<<<<< HEAD
 			// Robust atomic write without redundant backup or race on existence
 			string tmp = configPath + ".tmp";
 			string backup = configPath + ".backup";
@@ -1246,39 +1245,11 @@
 					}
 					System.IO.File.Move(tmp, configPath);
 					writeDone = true;
-=======
-			// Use a more robust atomic write pattern
-			string tmp = configPath + ".tmp";
-			string backup = configPath + ".backup";
-			
-			try
-			{
-				// Write to temp file first
-				System.IO.File.WriteAllText(tmp, mergedJson, new System.Text.UTF8Encoding(false));
-				
-				// Create backup of existing file if it exists
-				if (System.IO.File.Exists(configPath))
-				{
-					System.IO.File.Copy(configPath, backup, true);
-				}
-				
-				// Atomic move operation (more reliable than Replace on macOS)
-				if (System.IO.File.Exists(configPath))
-				{
-					System.IO.File.Delete(configPath);
-				}
-				System.IO.File.Move(tmp, configPath);
-				
-				// Clean up backup
-				if (System.IO.File.Exists(backup))
-				{
-					System.IO.File.Delete(backup);
->>>>>>> 22e8016a
 				}
 			}
 			catch (Exception ex)
 			{
-<<<<<<< HEAD
+
 				// If write did not complete, attempt restore from backup without deleting current file first
 				try
 				{
@@ -1297,23 +1268,7 @@
 				// Only remove backup after a confirmed successful write
 				try { if (writeDone && System.IO.File.Exists(backup)) System.IO.File.Delete(backup); } catch { }
 			}
-=======
-				// Clean up temp file
-				try { if (System.IO.File.Exists(tmp)) System.IO.File.Delete(tmp); } catch { }
-				// Restore backup if it exists
-				try { 
-					if (System.IO.File.Exists(backup)) 
-					{
-						if (System.IO.File.Exists(configPath))
-						{
-							System.IO.File.Delete(configPath);
-						}
-						System.IO.File.Move(backup, configPath); 
-					}
-				} catch { }
-				throw new Exception($"Failed to write config file '{configPath}': {ex.Message}", ex);
-			}
->>>>>>> 22e8016a
+
 			try
 			{
 				if (IsValidUv(uvPath)) UnityEditor.EditorPrefs.SetString("MCPForUnity.UvPath", uvPath);
