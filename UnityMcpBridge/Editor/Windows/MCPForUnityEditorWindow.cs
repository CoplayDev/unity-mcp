--- conflicted
+++ resolved
@@ -1298,17 +1298,6 @@
                 existingRoot = JObject.FromObject(existingConfig);
 
             existingRoot = ConfigJsonBuilder.ApplyUnityServerToExistingConfig(existingRoot, uvPath, serverSrc, mcpClient);
-<<<<<<< HEAD
-
-			string mergedJson = JsonConvert.SerializeObject(existingRoot, jsonSettings);
-			string tmp = configPath + ".tmp";
-			// Write UTF-8 without BOM to avoid issues on Windows editors/tools
-			System.IO.File.WriteAllText(tmp, mergedJson, new System.Text.UTF8Encoding(false));
-			if (System.IO.File.Exists(configPath))
-				System.IO.File.Replace(tmp, configPath, null);
-			else
-				System.IO.File.Move(tmp, configPath);
-=======
 
 			string mergedJson = JsonConvert.SerializeObject(existingRoot, jsonSettings);
 			
@@ -1367,7 +1356,6 @@
 				try { if (writeDone && System.IO.File.Exists(backup)) System.IO.File.Delete(backup); } catch { }
 			}
 
->>>>>>> b7411e2c
 			try
 			{
 				if (IsValidUv(uvPath)) UnityEditor.EditorPrefs.SetString("MCPForUnity.UvPath", uvPath);
