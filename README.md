# MCP for Unity ✨

#### Proudly sponsored and maintained by [Coplay](https://www.coplay.dev/?ref=unity-mcp) -- the best AI assistant for Unity. [Read the backstory here.](https://www.coplay.dev/blog/coplay-and-open-source-unity-mcp-join-forces)

[![Discord](https://img.shields.io/badge/discord-join-red.svg?logo=discord&logoColor=white)](https://discord.gg/y4p8KfzrN4)
[![](https://img.shields.io/badge/Unity-000000?style=flat&logo=unity&logoColor=blue 'Unity')](https://unity.com/releases/editor/archive)
[![python](https://img.shields.io/badge/Python-3.12-3776AB.svg?style=flat&logo=python&logoColor=white)](https://www.python.org)
[![](https://badge.mcpx.dev?status=on 'MCP Enabled')](https://modelcontextprotocol.io/introduction)
![GitHub commit activity](https://img.shields.io/github/commit-activity/w/CoplayDev/unity-mcp)
![GitHub Issues or Pull Requests](https://img.shields.io/github/issues/CoplayDev/unity-mcp)
[![](https://img.shields.io/badge/License-MIT-red.svg 'MIT License')](https://opensource.org/licenses/MIT)
[![](https://img.shields.io/badge/Sponsor-Coplay-red.svg 'Coplay')](https://www.coplay.dev/?ref=unity-mcp)

**Create your Unity apps with LLMs!**

MCP for Unity acts as a bridge, allowing AI assistants (like Claude, Cursor) to interact directly with your Unity Editor via a local **MCP (Model Context Protocol) Client**. Give your LLM tools to manage assets, control scenes, edit scripts, and automate tasks within Unity.

## 💬 Join Our Community

### [Discord](https://discord.gg/y4p8KfzrN4)

**Get help, share ideas, and collaborate with other MCP for Unity developers!**  

---

## Key Features 🚀

*   **🗣️ Natural Language Control:** Instruct your LLM to perform Unity tasks.
*   **🛠️ Powerful Tools:** Manage assets, scenes, materials, scripts, and editor functions.
*   **🤖 Automation:** Automate repetitive Unity workflows.
*   **🧩 Extensible:** Designed to work with various MCP Clients.

<details open>
  <summary><strong> Available Tools </strong></summary>

  Your LLM can use functions like:

  *   `read_console`: Gets messages from or clears the console.
  *   `manage_script`: Manages C# scripts (create, read, update, delete).
  *   `manage_editor`: Controls and queries the editor\'s state and settings.
  *   `manage_scene`: Manages scenes (load, save, create, get hierarchy, etc.).
  *   `manage_asset`: Performs asset operations (import, create, modify, delete, etc.).
  *   `manage_shader`: Performs shader CRUD operations (create, read, modify, delete).
  *   `manage_gameobject`: Manages GameObjects: create, modify, delete, find, and component operations.
<<<<<<< HEAD
  *   `manage_menu_item`: Execute and list Unity Editor menu items (e.g., execute "File/Save Project").
=======
  *   `execute_menu_item`: Executes a menu item via its path (e.g., "File/Save Project").
  *   `apply_text_edits`: Precise text edits with precondition hashes and atomic multi-edit batches.
  *   `script_apply_edits`: Structured C# method/class edits (insert/replace/delete) with safer boundaries.
  *   `validate_script`: Fast validation (basic/standard) to catch syntax/structure issues before/after writes.
>>>>>>> b7411e2c
</details>

---

## How It Works 🤔

MCP for Unity connects your tools using two components:

1.  **MCP for Unity Bridge:** A Unity package running inside the Editor. (Installed via Package Manager).
2.  **MCP for Unity Server:** A Python server that runs locally, communicating between the Unity Bridge and your MCP Client. (Installed automatically by the package on first run or via Auto-Setup; manual setup is available as a fallback).

**Flow:** `[Your LLM via MCP Client] <-> [MCP for Unity Server (Python)] <-> [MCP for Unity Bridge (Unity Editor)]`

---

## Installation ⚙️

> **Note:** The setup is constantly improving as we update the package. Check back if you randomly start to run into issues.

### Prerequisites

  *   **Python:** Version 3.12 or newer. [Download Python](https://www.python.org/downloads/)
  *   **Unity Hub & Editor:** Version 2021.3 LTS or newer. [Download Unity](https://unity.com/download)
  *   **uv (Python package manager):**
      ```bash
      pip install uv
      # Or see: https://docs.astral.sh/uv/getting-started/installation/
      ```
  *   **An MCP Client:**
      *   [Claude Desktop](https://claude.ai/download)
      *   [Claude Code](https://github.com/anthropics/claude-code)
      *   [Cursor](https://www.cursor.com/en/downloads)
      *   [Visual Studio Code Copilot](https://code.visualstudio.com/docs/copilot/overview)
      *   [Windsurf](https://windsurf.com)
      *   *(Others may work with manual config)*
 *    <details> <summary><strong>[Optional] Roslyn for Advanced Script Validation</strong></summary>

        For **Strict** validation level that catches undefined namespaces, types, and methods: 

        **Method 1: NuGet for Unity (Recommended)**
        1. Install [NuGetForUnity](https://github.com/GlitchEnzo/NuGetForUnity)
        2. Go to `Window > NuGet Package Manager`
        3. Search for `Microsoft.CodeAnalysis.CSharp` and install the package
        5. Go to `Player Settings > Scripting Define Symbols`
        6. Add `USE_ROSLYN`
        7. Restart Unity

        **Method 2: Manual DLL Installation**
        1. Download Microsoft.CodeAnalysis.CSharp.dll and dependencies from [NuGet](https://www.nuget.org/packages/Microsoft.CodeAnalysis.CSharp/)
        2. Place DLLs in `Assets/Plugins/` folder
        3. Ensure .NET compatibility settings are correct
        4. Add `USE_ROSLYN` to Scripting Define Symbols
        5. Restart Unity

        **Note:** Without Roslyn, script validation falls back to basic structural checks. Roslyn enables full C# compiler diagnostics with precise error reporting.</details>

### 🌟Step 1: Install the Unity Package🌟

#### To install via Git URL

1.  Open your Unity project.
2.  Go to `Window > Package Manager`.
3.  Click `+` -> `Add package from git URL...`.
4.  Enter:
    ```
    https://github.com/CoplayDev/unity-mcp.git?path=/UnityMcpBridge
    ```
5.  Click `Add`.
6. The MCP server is installed automatically by the package on first run or via Auto-Setup. If that fails, use Manual Configuration (below).

#### To install via OpenUPM

1.  Instal the [OpenUPM CLI](https://openupm.com/docs/getting-started-cli.html)
2.  Open a terminal (PowerShell, Terminal, etc.) and navigate to your Unity project directory
3.  Run `openupm add com.coplaydev.unity-mcp`

**Note:** If you installed the MCP Server before Coplay's maintenance, you will need to uninstall the old package before re-installing the new one.

### Step 2: Configure Your MCP Client

Connect your MCP Client (Claude, Cursor, etc.) to the Python server set up in Step 1 (auto) or via Manual Configuration (below).

<img width="648" height="599" alt="MCPForUnity-Readme-Image" src="https://github.com/user-attachments/assets/b4a725da-5c43-4bd6-80d6-ee2e3cca9596" />

**Option A: Auto-Setup (Recommended for Claude/Cursor/VSC Copilot)**

1.  In Unity, go to `Window > MCP for Unity`.
2.  Click `Auto-Setup`.
3.  Look for a green status indicator 🟢 and "Connected ✓". *(This attempts to modify the MCP Client\'s config file automatically).* 

<details><summary><strong>Client-specific troubleshooting</strong></summary>

  - **VSCode**: uses `Code/User/mcp.json` with top-level `servers.unityMCP` and `"type": "stdio"`. On Windows, MCP for Unity writes an absolute `uv.exe` (prefers WinGet Links shim) to avoid PATH issues.
  - **Cursor / Windsurf** [(**help link**)](https://github.com/CoplayDev/unity-mcp/wiki/1.-Fix-Unity-MCP-and-Cursor,-VSCode-&-Windsurf): if `uv` is missing, the MCP for Unity window shows "uv Not Found" with a quick [HELP] link and a "Choose `uv` Install Location" button.
  - **Claude Code** [(**help link**)](https://github.com/CoplayDev/unity-mcp/wiki/2.-Fix-Unity-MCP-and-Claude-Code): if `claude` isn't found, the window shows "Claude Not Found" with [HELP] and a "Choose Claude Location" button. Unregister now updates the UI immediately.</details>


**Option B: Manual Configuration**

If Auto-Setup fails or you use a different client:

1.  **Find your MCP Client\'s configuration file.** (Check client documentation).
    *   *Claude Example (macOS):* `~/Library/Application Support/Claude/claude_desktop_config.json`
    *   *Claude Example (Windows):* `%APPDATA%\Claude\claude_desktop_config.json`
2.  **Edit the file** to add/update the `mcpServers` section, using the *exact* paths from Step 1.

<details>
<summary><strong>Click for Client-Specific JSON Configuration Snippets...</strong></summary>

**VSCode (all OS)**

```json
{
  "servers": {
    "unityMCP": {
      "command": "uv",
      "args": ["--directory","<ABSOLUTE_PATH_TO>/UnityMcpServer/src","run","server.py"],
      "type": "stdio"
    }
  }
}
```

On Windows, set `command` to the absolute shim, e.g. `C:\\Users\\YOU\\AppData\\Local\\Microsoft\\WinGet\\Links\\uv.exe`.

**Windows:**

  ```json
  {
    "mcpServers": {
      "UnityMCP": {
        "command": "uv",
        "args": [
          "run",
          "--directory",
          "C:\\Users\\YOUR_USERNAME\\AppData\\Local\\Programs\\UnityMCP\\UnityMcpServer\\src",
          "server.py"
        ]
      }
      // ... other servers might be here ...
    }
  }
``` 

(Remember to replace YOUR_USERNAME and use double backslashes \\)

**macOS:**

```json
{
  "mcpServers": {
    "UnityMCP": {
      "command": "uv",
      "args": [
        "run",
        "--directory",
        "/usr/local/bin/UnityMCP/UnityMcpServer/src",
        "server.py"
      ]
    }
    // ... other servers might be here ...
  }
}
```

(Replace YOUR_USERNAME if using ~/bin)

**Linux:**

```json
{
  "mcpServers": {
    "UnityMCP": {
      "command": "uv",
      "args": [
        "run",
        "--directory",
        "/home/YOUR_USERNAME/bin/UnityMCP/UnityMcpServer/src",
        "server.py"
      ]
    }
    // ... other servers might be here ...
  }
}
```

(Replace YOUR_USERNAME)

**For Claude Code**

If you\'re using Claude Code, you can register the MCP server using these commands:

**macOS:**

```bash
claude mcp add UnityMCP -- uv --directory /[PATH_TO]/UnityMCP/UnityMcpServer/src run server.py
```

**Windows:**

```bash
claude mcp add UnityMCP -- "C:/Users/USERNAME/AppData/Roaming/Python/Python313/Scripts/uv.exe" --directory "C:/Users/USERNAME/AppData/Local/Programs/UnityMCP/UnityMcpServer/src" run server.py
```
</details>

---

## Usage ▶️

1. **Open your Unity Project.** The MCP for Unity package should connect automatically. Check status via Window > MCP for Unity.
    
2. **Start your MCP Client** (Claude, Cursor, etc.). It should automatically launch the MCP for Unity Server (Python) using the configuration from Installation Step 2.
    
3. **Interact!** Unity tools should now be available in your MCP Client.
    
    Example Prompt: `Create a 3D player controller`, `Create a yellow and bridge sun`, `Create a cool shader and apply it on a cube`.

---

## Future Dev Plans (Besides PR) 📝

### 🔴 High Priority

- [ ] **Asset Generation Improvements** - Enhanced server request handling and asset pipeline optimization
- [ ] **Code Generation Enhancements** - Improved generated code quality and error handling
- [ ] **Robust Error Handling** - Comprehensive error messages, recovery mechanisms, and graceful degradation
- [ ] **Remote Connection Support** - Enable seamless remote connection between Unity host and MCP server
- [ ] **Documentation Expansion** - Complete tutorials for custom tool creation and API reference

### 🟡 Medium Priority

- [ ] **Custom Tool Creation GUI** - Visual interface for users to create and configure their own MCP tools
- [ ] **Advanced Logging System** - Logging with filtering, export, and debugging capabilities

### 🟢 Low Priority

- [ ] **Mobile Platform Support** - Extended toolset for mobile development workflows and platform-specific features
- [ ] **Easier Tool Setup**
- [ ] **Plugin Marketplace** - Community-driven tool sharing and distribution platform

<details open>
  <summary><strong>✅ Completed Features<strong></summary>
  
  - [x] **Shader Generation** - Generate shaders using CGProgram template
  - [x] **Advanced Script Validation** - Multi-level validation with semantic analysis, namespace/type checking, and Unity best practices (Will need Roslyn Installed, see [Prerequisite](#prerequisites)).
</details>

### 🔬 Research & Exploration

- [ ] **AI-Powered Asset Generation** - Integration with AI tools for automatic 3D models, textures, and animations
- [ ] **Real-time Collaboration** - Live editing sessions between multiple developers *(Currently in progress)*
- [ ] **Analytics Dashboard** - Usage analytics, project insights, and performance metrics
- [ ] **Voice Commands** - Voice-controlled Unity operations for accessibility
- [ ] **AR/VR Tool Integration** - Extended support for immersive development workflows

---

## For Developers 🛠️

### Development Tools

If you\'re contributing to MCP for Unity or want to test core changes, we have development tools to streamline your workflow:

- **Development Deployment Scripts**: Quickly deploy and test your changes to MCP for Unity Bridge and Python Server
- **Automatic Backup System**: Safe testing with easy rollback capabilities  
- **Hot Reload Workflow**: Fast iteration cycle for core development
- **More coming!**

📖 **See [README-DEV.md](README-DEV.md)** for complete development setup and workflow documentation.

### Contributing 🤝

Help make MCP for Unity better!

1. **Fork** the main repository.
    
2. **Create a branch** (`feature/your-idea` or `bugfix/your-fix`).
    
3. **Make changes.**
    
4. **Commit** (feat: Add cool new feature).
    
5. **Push** your branch.
    
6. **Open a Pull Request** against the main branch.

---

## Troubleshooting ❓

<details>  
<summary><strong>Click to view common issues and fixes...</strong></summary>  

- **Unity Bridge Not Running/Connecting:**
    - Ensure Unity Editor is open.
    - Check the status window: Window > MCP for Unity.
    - Restart Unity.
- **MCP Client Not Connecting / Server Not Starting:**
    - **Verify Server Path:** Double-check the --directory path in your MCP Client\'s JSON config. It must exactly match the location where you cloned the UnityMCP repository in Installation Step 1 (e.g., .../Programs/UnityMCP/UnityMcpServer/src).
    - **Verify uv:** Make sure `uv` is installed and working (pip show uv).
    - **Run Manually:** Try running the server directly from the terminal to see errors: `# Navigate to the src directory first! cd /path/to/your/UnityMCP/UnityMcpServer/src uv run server.py`
    - **Permissions (macOS/Linux):** If you installed the server in a system location like /usr/local/bin, ensure the user running the MCP client has permission to execute uv and access files there. Installing in ~/bin might be easier.
- **Auto-Configure Failed:**
    - Use the Manual Configuration steps. Auto-configure might lack permissions to write to the MCP client\'s config file.

</details>  

Still stuck? [Open an Issue](https://github.com/CoplayDev/unity-mcp/issues) or [Join the Discord](https://discord.gg/y4p8KfzrN4)!

---

## License 📜

MIT License. See [LICENSE](LICENSE) file.

---

## Star History

[![Star History Chart](https://api.star-history.com/svg?repos=CoplayDev/unity-mcp&type=Date)](https://www.star-history.com/#CoplayDev/unity-mcp&Date)

## Sponsor

<p align="center">
  <a href="https://www.coplay.dev/?ref=unity-mcp" target="_blank" rel="noopener noreferrer">
    <img src="logo.png" alt="Coplay Logo" width="100%">
  </a>
</p><|MERGE_RESOLUTION|>--- conflicted
+++ resolved
@@ -42,14 +42,10 @@
   *   `manage_asset`: Performs asset operations (import, create, modify, delete, etc.).
   *   `manage_shader`: Performs shader CRUD operations (create, read, modify, delete).
   *   `manage_gameobject`: Manages GameObjects: create, modify, delete, find, and component operations.
-<<<<<<< HEAD
   *   `manage_menu_item`: Execute and list Unity Editor menu items (e.g., execute "File/Save Project").
-=======
-  *   `execute_menu_item`: Executes a menu item via its path (e.g., "File/Save Project").
   *   `apply_text_edits`: Precise text edits with precondition hashes and atomic multi-edit batches.
   *   `script_apply_edits`: Structured C# method/class edits (insert/replace/delete) with safer boundaries.
   *   `validate_script`: Fast validation (basic/standard) to catch syntax/structure issues before/after writes.
->>>>>>> b7411e2c
 </details>
 
 ---
