--- conflicted
+++ resolved
@@ -50,14 +50,10 @@
   * `read_console`: Gets messages from or clears the console.
   * `reload_domain`: Reloads the Unity domain.
   * `run_test`: Runs a tests in the Unity Editor.
+  * `set_active_instance`: Routes subsequent tool calls to a specific Unity instance (when multiple are running).
   * `apply_text_edits`: Precise text edits with precondition hashes and atomic multi-edit batches.
   * `script_apply_edits`: Structured C# method/class edits (insert/replace/delete) with safer boundaries.
   * `validate_script`: Fast validation (basic/standard) to catch syntax/structure issues before/after writes.
-<<<<<<< HEAD
-=======
-  * `run_test`: Runs a tests in the Unity Editor.
-  * `set_active_instance`: Routes subsequent tool calls to a specific Unity instance (when multiple are running).
->>>>>>> f6675825
 </details>
 
 
